--- conflicted
+++ resolved
@@ -162,12 +162,8 @@
     # rates = []
     # Loop through quantization steps
     for i in range(nSteps):
-<<<<<<< HEAD
         # print(i)
         quant_time[frame_idx, i] = time.time()
-=======
-        quant_time = time.time()
->>>>>>> 2bdc5eaf
         step = colorStep[i]
         Coeff_enc = torch.floor(Coeff / step + 0.5)
         quant_time[frame_idx, i] = time.time() - quant_time[frame_idx, i]
