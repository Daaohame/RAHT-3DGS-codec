--- conflicted
+++ resolved
@@ -82,17 +82,10 @@
 
 @torch.no_grad()
 def RAHT2(C,
-<<<<<<< HEAD
-            List,
-            Flags,
-            weights,
-            one_based: bool = False):
-=======
                List,
                Flags,
                weights,
                one_based: bool = False):
->>>>>>> 485dc4e0
     """
     PyTorch version of:
         function [T,w] = RAHT(C,List,Flags,weights)
@@ -120,11 +113,7 @@
     """
     device = C.device
     N, D = C.shape
-<<<<<<< HEAD
-    T = C.to(torch.float64)
-=======
     T = C.clone().to(torch.float64)
->>>>>>> 485dc4e0
     w = torch.ones((N, 1), dtype=torch.float64, device=device)
 
     def to0(idx: torch.Tensor) -> torch.Tensor:
@@ -179,15 +168,9 @@
 
 
 @torch.no_grad()
-<<<<<<< HEAD
-def RAHT_optimized(C: torch.Tensor,
-                   List: List[torch.Tensor],
-                   Flags: List[torch.Tensor],
-=======
 def RAHT_optimized(C: torch.Tensor, 
                    List: List[torch.Tensor], 
                    Flags: List[torch.Tensor], 
->>>>>>> 485dc4e0
                    weights: List[torch.Tensor],
                    device: Union[str, torch.device] = 'cuda') -> Tuple[torch.Tensor, torch.Tensor]:
     """
@@ -299,7 +282,7 @@
     """
     device = C.device
     N, D = C.shape
-    T = C.to(torch.float64).to(device)
+    T = C.clone().to(torch.float64).to(device)
     w = torch.ones((N, 1), dtype=torch.float64, device=device)
 
     def to0(idx: torch.Tensor) -> torch.Tensor:
@@ -352,229 +335,6 @@
 
     return T, w
 
-
-<<<<<<< HEAD
-@torch.no_grad()
-def RAHT_batched(C: torch.Tensor,
-                 List: List[torch.Tensor],
-                 Flags: List[torch.Tensor],
-                 weights: List[torch.Tensor],
-                 device: Union[str, torch.device] = 'cuda',
-                 batch_size: int = 10000) -> Tuple[torch.Tensor, torch.Tensor]:
-    """
-    Memory-efficient batched version for very large datasets
-    """
-    T = C.clone().to(device)
-    w = torch.ones(C.size(0), 1, device=device, dtype=C.dtype)
-
-    Nlevels = len(Flags)
-
-    for j in range(Nlevels):
-        left_sibling_mask = Flags[j].to(device, non_blocking=True)
-        list_j = List[j].to(device, non_blocking=True)
-        weights_j = weights[j].to(device, non_blocking=True)
-
-        right_sibling_mask = torch.cat([
-            torch.zeros(1, dtype=left_sibling_mask.dtype, device=device),
-            left_sibling_mask[:-1]
-        ])
-
-        left_indices = list_j[left_sibling_mask.bool()]
-        right_indices = list_j[right_sibling_mask.bool()]
-
-        if left_indices.numel() > 0:
-            # Process in batches to manage memory
-            num_pairs = left_indices.size(0)
-
-            for batch_start in range(0, num_pairs, batch_size):
-                batch_end = min(batch_start + batch_size, num_pairs)
-
-                # Batch indices
-                left_batch = left_indices[batch_start:batch_end]
-                right_batch = right_indices[batch_start:batch_end]
-
-                # Batch processing
-                x0_batch = T[left_batch]
-                x1_batch = T[right_batch]
-
-                w0_batch = weights_j[left_sibling_mask.bool()][batch_start:batch_end]
-                w1_batch = weights_j[right_sibling_mask.bool()][batch_start:batch_end]
-
-                # Transform computation
-                w_sum_batch = w0_batch + w1_batch
-                inv_sqrt_w_sum = torch.rsqrt(w_sum_batch)
-                a_batch = torch.sqrt(w0_batch) * inv_sqrt_w_sum
-                b_batch = torch.sqrt(w1_batch) * inv_sqrt_w_sum
-
-                a_broad = a_batch[:, None]
-                b_broad = b_batch[:, None]
-
-                # Update T
-                T[left_batch] = a_broad * x0_batch + b_broad * x1_batch
-                T[right_batch] = -b_broad * x0_batch + a_broad * x1_batch
-
-                # Update weights
-                w_new_batch = w[left_batch, 0] + w[right_batch, 0]
-                w[left_batch, 0] = w_new_batch
-                w[right_batch, 0] = w_new_batch
-
-    return T, w
-
-
-@torch.no_grad()
-def RAHT_fused_kernel(C: torch.Tensor,
-                      List: List[torch.Tensor],
-                      Flags: List[torch.Tensor],
-                      weights: List[torch.Tensor],
-                      device: Union[str, torch.device] = 'cuda') -> Tuple[torch.Tensor, torch.Tensor]:
-    """
-    Version optimized for compilation with torch.compile for maximum performance
-    """
-
-    @torch.compile(dynamic=True)
-    def _raht_level(T: torch.Tensor, w: torch.Tensor,
-                    left_mask: torch.Tensor, list_nodes: torch.Tensor,
-                    weights_level: torch.Tensor) -> Tuple[torch.Tensor, torch.Tensor]:
-
-        right_mask = torch.cat([torch.zeros(1, dtype=left_mask.dtype, device=T.device),
-                               left_mask[:-1]])
-
-        left_indices = list_nodes[left_mask.bool()]
-        right_indices = list_nodes[right_mask.bool()]
-
-        if left_indices.numel() == 0:
-            return T, w
-
-        x0 = T[left_indices]
-        x1 = T[right_indices]
-
-        w0 = weights_level[left_mask.bool()]
-        w1 = weights_level[right_mask.bool()]
-
-        w_sum = w0 + w1
-        inv_sqrt_w_sum = torch.rsqrt(w_sum)
-        a = torch.sqrt(w0) * inv_sqrt_w_sum
-        b = torch.sqrt(w1) * inv_sqrt_w_sum
-
-        a_broad = a[:, None]
-        b_broad = b[:, None]
-
-        new_x0 = torch.addcmul(a_broad * x0, b_broad, x1)
-        new_x1 = torch.addcmul(-b_broad * x0, a_broad, x1)
-
-        T = T.clone()  # Needed for torch.compile
-        T[left_indices] = new_x0
-        T[right_indices] = new_x1
-
-        w_new = w[left_indices, 0] + w[right_indices, 0]
-        w = w.clone()  # Needed for torch.compile
-        w[left_indices, 0] = w_new
-        w[right_indices, 0] = w_new
-
-        return T, w
-
-    device = torch.device(device if torch.cuda.is_available() else 'cpu')
-
-    T = C.to(device)
-    w = torch.ones(C.size(0), 1, device=device, dtype=C.dtype)
-
-    for j in range(len(Flags)):
-        left_mask = Flags[j].to(device, non_blocking=True)
-        list_nodes = List[j].to(device, non_blocking=True)
-        weights_level = weights[j].to(device, non_blocking=True)
-
-        T, w = _raht_level(T, w, left_mask, list_nodes, weights_level)
-
-    return T, w
-
-
-# Benchmarking and profiling utilities
-def profile_raht_versions(C, List, Flags, weights, device='cuda', warmup_runs=5, benchmark_runs=10):
-    """
-    Benchmark different RAHT implementations
-    """
-    import time
-
-    versions = {
-        'optimized': RAHT_optimized,
-        'batched': RAHT_batched,
-        'fused': RAHT_fused_kernel
-    }
-
-    results = {}
-
-    for name, func in versions.items():
-        # Warmup
-        for _ in range(warmup_runs):
-            _ = func(C, List, Flags, weights, device)
-            if torch.cuda.is_available():
-                torch.cuda.synchronize()
-
-        # Benchmark
-        times = []
-        for _ in range(benchmark_runs):
-            start = time.perf_counter()
-            _ = func(C, List, Flags, weights, device)
-            if torch.cuda.is_available():
-                torch.cuda.synchronize()
-            end = time.perf_counter()
-            times.append(end - start)
-
-        results[name] = {
-            'mean_time': sum(times) / len(times),
-            'min_time': min(times),
-            'max_time': max(times)
-        }
-
-    return results
-
-
-# Example usage
-if __name__ == "__main__":
-    device = 'cuda' if torch.cuda.is_available() else 'cpu'
-    print(f"Using device: {device}")
-
-    # Large example for performance testing
-    N = 65536  # Large number of coefficients
-    num_attrs = 16
-
-    C = torch.randn(N, num_attrs, device=device)
-
-    # Generate hierarchical structure
-    levels = 10
-    List = []
-    Flags = []
-    weights = []
-
-    current_size = N
-    for level in range(levels):
-        List.append(torch.arange(current_size, device=device))
-        # Alternate pattern for siblings
-        flag = torch.zeros(current_size, device=device)
-        flag[::2] = 1
-        Flags.append(flag)
-        weights.append(torch.rand(current_size, device=device) + 0.1)
-        current_size = current_size // 2
-        if current_size < 2:
-            break
-
-    # Run optimized version
-    print("Running optimized RAHT...")
-    breakpoint()
-    T_opt, w_opt = RAHT_optimized(C, List, Flags, weights, device)
-    print(f"Output shape: {T_opt.shape}, Memory usage: {T_opt.element_size() * T_opt.numel() / 1024**2:.2f} MB")
-
-    # Benchmark if requested
-    if len(List) > 0:
-        print("\nBenchmarking different implementations...")
-        benchmark_results = profile_raht_versions(C, List, Flags, weights, device)
-
-        for name, stats in benchmark_results.items():
-            print(f"{name:>10}: {stats['mean_time']*1000:.2f}ms (min: {stats['min_time']*1000:.2f}ms)")
-
-
-=======
->>>>>>> 485dc4e0
 @torch.no_grad()
 def RAHT2_optimized(C,
                List,
@@ -608,8 +368,7 @@
     """
     device = C.device
     N, D = C.shape
-<<<<<<< HEAD
-    T = C.to(torch.float64)
+    T = C.to(torch.float64).to(device)
     w = torch.ones((N, 1), dtype=torch.float64, device=device)
 
     def to0(idx: torch.Tensor) -> torch.Tensor:
@@ -662,96 +421,6 @@
 
     return T, w
 
-@torch.no_grad()
-def RAHT2_optimized(C,
-               List,
-               Flags,
-               weights,
-               one_based: bool = False):
-    """
-    PyTorch version of:
-        function [T,w] = RAHT(C,List,Flags,weights)
-
-    Parameters
-    ----------
-    C : (N, D) float tensor
-        Input attributes (rows correspond to points in Morton order).
-    List : list[LongTensor]
-        From RAHT_param_torch; List[j] are group start indices at level j.
-    Flags : list[BoolTensor]
-        Flags[j][k]==True iff k and k+1 share the same MSB prefix at level j.
-        Last element padded False (same as MATLAB).
-    weights : list[LongTensor]
-        Run-length weights per level (length of each group).
-    one_based : bool
-        If True, `List` entries are 1-based and will be converted to 0-based for tensor indexing.
-
-    Returns
-    -------
-    T : (N, D) float tensor
-        Transformed coefficients.
-    w : (N, 1)  long tensor
-        Aggregated node weights after combining siblings.
-    """
-    device = C.device
-    N, D = C.shape
-    T = C.to(torch.float64).to(device)
-=======
-    T = C.clone().to(torch.float64).to(device)
->>>>>>> 485dc4e0
-    w = torch.ones((N, 1), dtype=torch.float64, device=device)
-
-    def to0(idx: torch.Tensor) -> torch.Tensor:
-        return idx - 1 if one_based else idx
-
-    Nlevels = len(Flags)
-    # MATLAB: for j = 1:Nlevels-3  (1-based). Python 0-based: range(Nlevels-3)
-    for j in range(Nlevels):
-    # for j in range(1):
-        # sibling masks at this level
-        left_mask  = Flags[j]                              # (len(List[j]),)
-        right_mask = torch.cat([torch.tensor([False], device=device),
-                                Flags[j][:-1]])            # [0; Flags(1:end-1)]
-
-        # indices of left and right siblings (in the global order)
-        i0 = List[j][left_mask]                            # starts that HAVE right siblings
-        i1 = List[j][right_mask]                           # their right siblings
-
-        if i0.numel() == 0:                                # nothing to do at this level
-            continue
-
-        i0_ = to0(i0).long()
-        i1_ = to0(i1).long()
-
-        # pick coefficients
-        x0 = T.index_select(0, i0_)                        # (M,D)
-        x1 = T.index_select(0, i1_)                        # (M,D)
-
-        # pick transform weights for this level (run-lengths)
-        w0 = weights[j][left_mask].to(torch.float64)       # (M,)
-        w1 = weights[j][right_mask].to(torch.float64)      # (M,)
-        denom = w0 + w1
-        # numerical safety（不期望出现0，但以防万一）
-        # denom = torch.clamp(denom, min=1e-12)
-
-        a = torch.sqrt(w0 / denom).unsqueeze(1)  # (M,1)
-        b = torch.sqrt(w1 / denom).unsqueeze(1)  # (M,1)
-
-        # update node weights (MATLAB: w(i0)=w(i0)+w(i1); w(i1)=w(i0))
-        new_w0 = w.index_select(0, i0_) + w.index_select(0, i1_)  # (M,1)
-        new_w1 = new_w0.clone()
-        w.scatter_(0, i0_.unsqueeze(1), new_w0)
-        w.scatter_(0, i1_.unsqueeze(1), new_w1)
-
-        # 2x2 RAHT butterfly
-        T_i0 = a * x0 + b * x1
-        T_i1 = -b * x0 + a * x1
-        T.scatter_(0, i0_.unsqueeze(1).expand(-1, D), T_i0)
-        T.scatter_(0, i1_.unsqueeze(1).expand(-1, D), T_i1)
-
-    return T, w
-<<<<<<< HEAD
-
 
 def block_indices(V: torch.Tensor, bsize: int):
     """
@@ -833,6 +502,4 @@
     # Compute error (norm of difference)
     error = torch.norm(V.to(torch.float64) - V_sorted.to(torch.float64)).item()
 
-    return error, out, index
-=======
->>>>>>> 485dc4e0
+    return error, out, index